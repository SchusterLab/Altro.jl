--- conflicted
+++ resolved
@@ -29,16 +29,10 @@
 	S::QuadraticObjective{n̄,m,T}         # Cost-to-go expansion
     Q::QuadraticObjective{n̄,m,T}         # Action-value expansion
 
-<<<<<<< HEAD
     Q_tmp::TO.QuadraticCost{n̄,m,T,Matrix{T},Matrix{T}}
 	Quu_reg::Matrix{T}
 	Qux_reg::Matrix{T}
 
-=======
-    Q_tmp::TO.QuadraticCost{n̄,m,T,SizedMatrix{n̄,n̄,T,2},SizedMatrix{m,m,T,2}}
-	Quu_reg::SizedMatrix{m,m,T,2}
-	Qux_reg::SizedMatrix{m,n̄,T,2}
->>>>>>> 105ecc24
     ρ::Vector{T}   # Regularization
     dρ::Vector{T}  # Regularization rate of change
 
@@ -77,14 +71,10 @@
 	quad_exp = QuadraticObjective(Q, prob.model)
 	S = QuadraticObjective(n̄,m,N)
 
-<<<<<<< HEAD
-	Quu_reg = zeros(m,m)
+    Q_tmp = TO.QuadraticCost{T}(n̄,m)
+    Quu_reg = zeros(m,m)
 	Qux_reg = zeros(m,n̄)
-=======
-    Q_tmp = TO.QuadraticCost{T}(n̄,m)
-	Quu_reg = SizedMatrix{m,m}(zeros(m,m))
-	Qux_reg = SizedMatrix{m,n̄}(zeros(m,n̄))
->>>>>>> 105ecc24
+    
     ρ = zeros(T,1)
     dρ = zeros(T,1)
 
